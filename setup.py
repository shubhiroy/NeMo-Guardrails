--- conflicted
+++ resolved
@@ -61,11 +61,7 @@
     install_requires=[
         "pydantic==1.10.9",
         "aiohttp==3.8.5",
-<<<<<<< HEAD
-        "langchain==0.0.329",
-=======
         "langchain==0.0.352",
->>>>>>> 1b27838e
         "requests>=2.31.0",
         "typer==0.7.0",
         "PyYAML~=6.0",
@@ -75,11 +71,7 @@
         "fastapi==0.103.1",
         "starlette==0.27.0",
         "uvicorn==0.23.2",
-<<<<<<< HEAD
-        "httpx==0.24.0",
-=======
         "httpx==0.24.1",
->>>>>>> 1b27838e
         "simpleeval==0.9.13",
         "typing-extensions==4.5.0",
         "Jinja2==3.1.2",
