--- conflicted
+++ resolved
@@ -83,12 +83,7 @@
                 include_source_mapping=True,
             )
         except Exception as e:
-<<<<<<< HEAD
-            warning = f"Failed parsing a generated flow\n{flow_content}\n{e}"
-            log.warning(warning)
-=======
             log.warning("Failed parsing a generated flow\n%s\n%s", flow_content, e)
->>>>>>> 466da043
             return []
             # Alternatively, we could through an exceptions
             # raise ColangRuntimeError(f"Could not parse the generated Colang code! {ex}")
@@ -96,12 +91,7 @@
         added_flows: List[str] = []
         for flow in parsed_flow["flows"]:
             if flow.name in state.flow_configs:
-<<<<<<< HEAD
-                warning = "Flow '{flow.name}' already exists! Not loaded!"
-                log.warning(warning)
-=======
                 log.warning("Flow '%s' already exists! Not loaded!", flow.name)
->>>>>>> 466da043
                 break
 
             flow_config = FlowConfig(
