# SPDX-FileCopyrightText: Copyright (c) 2023 NVIDIA CORPORATION & AFFILIATES. All rights reserved.
# SPDX-License-Identifier: Apache-2.0
#
# Licensed under the Apache License, Version 2.0 (the "License");
# you may not use this file except in compliance with the License.
# You may obtain a copy of the License at
#
# http://www.apache.org/licenses/LICENSE-2.0
#
# Unless required by applicable law or agreed to in writing, software
# distributed under the License is distributed on an "AS IS" BASIS,
# WITHOUT WARRANTIES OR CONDITIONS OF ANY KIND, either express or implied.
# See the License for the specific language governing permissions and
# limitations under the License.

"""A set of actions for generating various types of completions using an LLMs."""
import datetime
import logging
import random
import sys
import uuid
from ast import literal_eval
from datetime import datetime
from functools import lru_cache
from typing import List, Optional

from langchain.llms import BaseLLM

from nemoguardrails.actions.actions import ActionResult, action
from nemoguardrails.actions.llm.utils import (
    flow_to_colang,
    get_first_nonempty_line,
    get_last_bot_intent_event,
    get_last_user_intent_event,
    get_last_user_utterance_event,
    get_multiline_response,
    get_retrieved_relevant_chunks,
    llm_call,
    strip_quotes,
)
from nemoguardrails.kb.basic import BasicEmbeddingsIndex
from nemoguardrails.kb.index import IndexItem
from nemoguardrails.kb.kb import KnowledgeBase
from nemoguardrails.language.parser import parse_colang_file
from nemoguardrails.llm.params import llm_params
from nemoguardrails.llm.taskmanager import LLMTaskManager
from nemoguardrails.llm.types import Task
from nemoguardrails.rails.llm.config import RailsConfig

log = logging.getLogger(__name__)


def extract_time_precision():
    months = [
        "January",
        "February",
        "March",
        "April",
        "May",
        "June",
        "July",
        "August",
        "September",
        "October",
        "November",
        "December",
    ]
    idx2months = dict([(idx, m) for (idx, m) in zip(range(1, 13), months)])
    weekdays = [
        "Monday",
        "Tuesday",
        "Wednesday",
        "Thursday",
        "Friday",
        "Saturday",
        "Sunday",
    ]
    sixWs = ["What", "Which"]
    time_related_keywords = (
        months
        + weekdays
        + [
            "When",
            "What time",
            "Weekend",
            "holidays",
            "Summer",
            "Winter",
            "Fall",
            "Spring",
            "What day",
        ]
    )
    idx2weekdays = dict([(id, wd) for (id, wd) in zip(range(1, 8), weekdays)])
    weekdays2idx = dict([(wd, id) for (wd, id) in zip(range(1, 8), weekdays)])
    dt = datetime.now()
    weekday = dt.strftime("%A")
    dayinmonth = dt.strftime("%d")
    time_track = []
    replace_words = []
    time_shift = 0
    yr = str(dt.year)
    m = idx2months[dt.month]
    wday = dt.strftime("%A")
    day = dt.strftime("%d")
    additional_inserts = "{} {}.{}.It's a {}".format(m, day, yr, wday)
    return additional_inserts


class LLMGenerationActions:
    """A container objects for multiple related actions."""

    def __init__(
        self,
        config: RailsConfig,
        llm: BaseLLM,
        llm_task_manager: LLMTaskManager,
        verbose: bool = False,
    ):
        self.config = config
        self.llm = llm
        self.verbose = verbose

        # If we have user messages, we build an index with them
        self.user_message_index = None
        self._init_user_message_index()

        self.bot_message_index = None
        self._init_bot_message_index()

        self.flows_index = None
        self._init_flows_index()

        # If we have documents, we'll also initialize a knowledge base.
        self.kb = None
        self._init_kb()
        self.date_time_string = extract_time_precision()

        self.llm_task_manager = llm_task_manager

    def _init_user_message_index(self):
        """Initializes the index of user messages."""

        if not self.config.user_messages:
            return

        items = []
        for intent, utterances in self.config.user_messages.items():
            for text in utterances:
                items.append(IndexItem(text=text, meta={"intent": intent}))

        # If we have no patterns, we stop.
        if len(items) == 0:
            return

        self.user_message_index = BasicEmbeddingsIndex()
        self.user_message_index.add_items(items)

        # NOTE: this should be very fast, otherwise needs to be moved to separate thread.
        self.user_message_index.build()

    def _init_bot_message_index(self):
        """Initializes the index of bot messages."""

        if not self.config.bot_messages:
            return

        items = []
        for intent, utterances in self.config.bot_messages.items():
            for text in utterances:
                items.append(IndexItem(text=intent, meta={"text": text}))

        # If we have no patterns, we stop.
        if len(items) == 0:
            return

        # TODO: here you would change to a different Embeddings index
        # self.bot_message_index = FaissEmbeddingsIndex()
        self.bot_message_index = BasicEmbeddingsIndex()
        self.bot_message_index.add_items(items)

        # NOTE: this should be very fast, otherwise needs to be moved to separate thread.
        self.bot_message_index.build()

    def _init_flows_index(self):
        """Initializes the index of flows."""

        if not self.config.flows:
            return

        items = []
        for flow in self.config.flows:
            # We don't include the default system flows in the index because we don't want
            # the LLM to predict system actions.
            if flow.get("id") in [
                "generate user intent",
                "generate next step",
                "generate bot message",
            ]:
                continue

            # TODO: check if the flow has system actions and ignore the flow.

            colang_flow = flow.get("source_code") or flow_to_colang(flow)

            # We index on the full body for now
            items.append(IndexItem(text=colang_flow, meta={"flow": colang_flow}))

        # If we have no patterns, we stop.
        if len(items) == 0:
            return

        self.flows_index = BasicEmbeddingsIndex()
        self.flows_index.add_items(items)

        # NOTE: this should be very fast, otherwise needs to be moved to separate thread.
        self.flows_index.build()

    def _init_kb(self):
        """Initializes the knowledge base."""

        if not self.config.docs:
            return

        documents = [doc.content for doc in self.config.docs]
        self.kb = KnowledgeBase(documents=documents)
        self.kb.init()
        self.kb.build()

    def _get_general_instruction(self):
        """Helper to extract the general instruction."""
        text = ""
        for instruction in self.config.instructions:
            if instruction.type == "general":
                text = instruction.content

                # We stop at the first one for now
                break

        return text

    @lru_cache
    def _get_sample_conversation_two_turns(self):
        """Helper to extract only the two turns from the sample conversation.

        This is needed to be included to "seed" the conversation so that the model
        can follow the format more easily.
        """
        lines = self.config.sample_conversation.split("\n")
        i = 0
        user_count = 0
        while i < len(lines):
            if lines[i].startswith("user "):
                user_count += 1

            if user_count == 3:
                break

            i += 1

        sample_conversation = "\n".join(lines[0:i])

        # Remove any trailing new lines
        sample_conversation = sample_conversation.strip()

        return sample_conversation

    @action(is_system_action=True)
    async def generate_user_intent(self, events: List[dict]):
        """Generate the canonical form for what the user said i.e. user intent."""

        # The last event should be the "start_action" and the one before it the "user_said".
        event = get_last_user_utterance_event(events)
        assert event["type"] == "user_said"

        # TODO: check for an explicit way of enabling the canonical form detection

        if self.config.user_messages:
            # TODO: based on the config we can use a specific canonical forms model
            #  or use the LLM to detect the canonical form. The below implementation
            #  is for the latter.

            log.info("Phase 1: Generating user intent")

            # We search for the most relevant similar user utterance
            examples = ""
            potential_user_intents = []

            if self.user_message_index:
                results = self.user_message_index.search(
                    text=event["content"], max_results=5
                )

                # We add these in reverse order so the most relevant is towards the end.
                for result in reversed(results):
                    examples += f"user \"{result.text}\"\n  {result.meta['intent']}\n\n"
<<<<<<< HEAD

            # We have user messages, so we need to identify the canonical form.
            canonical_form_prompt = PromptTemplate(
                input_variables=[
                    "history",
                    "examples",
                    "sample_conversation",
                    "general_instruction",
                    "sample_conversation_two_turns",
                    "current_user_datetime",
                ],
                template=get_prompt(self.config, Task.GENERATE_USER_INTENT).content,
            )

            # Create and run the general chain.
            chain = LLMChain(
                prompt=canonical_form_prompt, llm=self.llm, verbose=self.verbose
            )

            # We make this call with temperature 0 to have it as deterministic as possible.
            with llm_params(self.llm, temperature=0.0):
                result = await chain.apredict(
                    callbacks=logging_callbacks,
                    history=history,
                    examples=examples,
                    sample_conversation=self.config.sample_conversation,
                    general_instruction=self._get_general_instruction(),
                    sample_conversation_two_turns=self._get_sample_conversation_two_turns(),
                    current_user_datetime=self.date_time_string,
                )
=======
                    potential_user_intents.append(result.meta["intent"])

            prompt = self.llm_task_manager.render_task_prompt(
                task=Task.GENERATE_USER_INTENT,
                events=events,
                context={
                    "examples": examples,
                    "potential_user_intents": ", ".join(potential_user_intents),
                },
            )

            # We make this call with temperature 0 to have it as deterministic as possible.
            with llm_params(self.llm, temperature=self.config.lowest_temperature):
                result = await llm_call(self.llm, prompt)

            # Parse the output using the associated parser
            result = self.llm_task_manager.parse_task_output(
                Task.GENERATE_USER_INTENT, output=result
            )
>>>>>>> 3a1e8109

            user_intent = get_first_nonempty_line(result)
            if user_intent is None:
                user_intent = "unknown message"

            if user_intent and user_intent.startswith("user "):
                user_intent = user_intent[5:]

            log.info("Canonical form for user intent: %s", user_intent)

            if user_intent is None:
                return ActionResult(
                    events=[{"type": "user_intent", "intent": "unknown message"}]
                )
            else:
                return ActionResult(
                    events=[{"type": "user_intent", "intent": user_intent}]
                )
        else:
            prompt = self.llm_task_manager.render_task_prompt(
                task=Task.GENERAL, events=events
            )

            # We make this call with temperature 0 to have it as deterministic as possible.
            result = await llm_call(self.llm, prompt)

            return ActionResult(
                events=[{"type": "bot_said", "content": result.strip()}]
            )

    @action(is_system_action=True)
    async def generate_next_step(self, events: List[dict]):
        """Generate the next step in the current conversation flow.

        Currently, only generates a next step after a user intent.
        """
        log.info("Phase 2 :: Generating next step ...")

        # The last event should be the "start_action" and the one before it the "user_intent".
        event = get_last_user_intent_event(events)

        # Currently, we only predict next step after a user intent using LLM
        if event["type"] == "user_intent":
            user_intent = event["intent"]

            # We search for the most relevant similar flows
            examples = ""
            if self.flows_index:
                results = self.flows_index.search(text=user_intent, max_results=5)

                # We add these in reverse order so the most relevant is towards the end.
                for result in reversed(results):
                    examples += f"{result.text}\n\n"

            prompt = self.llm_task_manager.render_task_prompt(
                task=Task.GENERATE_NEXT_STEPS,
                events=events,
                context={"examples": examples},
            )

            # We use temperature 0 for next step prediction as well
            with llm_params(self.llm, temperature=self.config.lowest_temperature):
                result = await llm_call(self.llm, prompt)

            # Parse the output using the associated parser
            result = self.llm_task_manager.parse_task_output(
                Task.GENERATE_NEXT_STEPS, output=result
            )

            # If we don't have multi-step generation enabled, we only look at the first line.
            if not self.config.enable_multi_step_generation:
                result = get_first_nonempty_line(result)

                if result and result.startswith("bot "):
                    next_step = {"bot": result[4:]}
                else:
                    next_step = {"bot": "general response"}

                # If we have to execute an action, we return the event to start it
                if next_step.get("execute"):
                    return ActionResult(
                        events=[
                            {
                                "type": "start_action",
                                "action_name": next_step["execute"],
                            }
                        ]
                    )
                else:
                    bot_intent = next_step.get("bot")

                    return ActionResult(
                        events=[{"type": "bot_intent", "intent": bot_intent}]
                    )
            else:
                # Otherwise, we parse the output as a single flow.
                # If we have a parsing error, we try to reduce size of the flow, potentially
                # up to a single step.
                lines = result.split("\n")
                while True:
                    try:
                        parse_colang_file("dynamic.co", content="\n".join(lines))
                        break
                    except Exception as e:
                        # If we could not parse the flow on the last line, we return a general response
                        if len(lines) == 1:
                            log.info("Exception while parsing single line: %s", e)
                            return ActionResult(
                                events=[
                                    {"type": "bot_intent", "intent": "general response"}
                                ]
                            )

                        log.info("Could not parse %s lines, reducing size", len(lines))
                        lines = lines[:-1]

                return ActionResult(
                    events=[
                        {
                            "type": "start_flow",
                            # We generate a random UUID as the flow_id
                            "flow_id": str(uuid.uuid4()),
                            "flow_body": "\n".join(lines),
                        }
                    ]
                )

        return ActionResult(return_value=None)

    @action(is_system_action=True)
    async def generate_bot_message(self, events: List[dict], context: dict):
        """Generate a bot message based on the desired bot intent."""
        log.info("Phase 3 :: Generating bot message ...")

        # The last event should be the "start_action" and the one before it the "bot_intent".
        event = get_last_bot_intent_event(events)
        assert event["type"] == "bot_intent"
        bot_intent = event["intent"]
        context_updates = {}

        if bot_intent in self.config.bot_messages:
            # Choose a message randomly from self.config.bot_messages[bot_message]
            # However, in test mode, we always choose the first one, to keep it predictable.
            if "pytest" in sys.modules:
                bot_utterance = self.config.bot_messages[bot_intent][0]
            else:
                bot_utterance = random.choice(self.config.bot_messages[bot_intent])

            log.info("Found existing bot message: " + bot_utterance)

        # Check if the output is supposed to be the content of a context variable
        elif bot_intent[0] == "$" and bot_intent[1:] in context:
            bot_utterance = context[bot_intent[1:]]

        else:
            # We search for the most relevant similar bot utterance
            examples = ""
            if self.bot_message_index:
                results = self.bot_message_index.search(
                    text=event["intent"], max_results=5
                )

                # We add these in reverse order so the most relevant is towards the end.
                for result in reversed(results):
                    examples += f"bot {result.text}\n  \"{result.meta['text']}\"\n\n"

            # We compute the relevant chunks to be used as context
            relevant_chunks = get_retrieved_relevant_chunks(events)

<<<<<<< HEAD
            # Otherwise, we generate a message with the LLM
            bot_message_prompt = PromptTemplate(
                input_variables=[
                    "history",
                    "examples",
                    "sample_conversation",
                    "general_instruction",
                    "sample_conversation_two_turns",
                    "relevant_chunks",
                    "current_user_datetime",
                ],
                template=get_prompt(self.config, Task.GENERATE_BOT_MESSAGE).content,
            )

            # Save the current bot message prompt in the context as a string.
            # The last bot message prompt is needed for the hallucination rail.
            prompt_inputs = {
                "history": history,
                "examples": examples,
                "relevant_chunks": relevant_chunks,
                "sample_conversation": self.config.sample_conversation,
                "general_instruction": self._get_general_instruction(),
                "sample_conversation_two_turns": self._get_sample_conversation_two_turns(),
                "current_user_datetime": self.date_time_string,
            }
            bot_message_prompt_string = bot_message_prompt.format(**prompt_inputs)
            # Context variable starting with "_" are considered private (not used in tests or logging)
            context_updates["_last_bot_prompt"] = bot_message_prompt_string
=======
            prompt = self.llm_task_manager.render_task_prompt(
                task=Task.GENERATE_BOT_MESSAGE,
                events=events,
                context={"examples": examples, "relevant_chunks": relevant_chunks},
            )

            result = await llm_call(self.llm, prompt)
>>>>>>> 3a1e8109

            # Parse the output using the associated parser
            result = self.llm_task_manager.parse_task_output(
                Task.GENERATE_BOT_MESSAGE, output=result
            )

            # TODO: catch openai.error.InvalidRequestError from exceeding max token length

            result = get_multiline_response(result)
            result = strip_quotes(result)

            bot_utterance = result

            # Context variable starting with "_" are considered private (not used in tests or logging)
            context_updates["_last_bot_prompt"] = prompt

            log.info(f"Generated bot message: {bot_utterance}")

        if bot_utterance:
            return ActionResult(
                events=[{"type": "bot_said", "content": bot_utterance}],
                context_updates=context_updates,
            )
        else:
            return ActionResult(
                events=[{"type": "bot_said", "content": "I'm not sure what to say."}],
                context_updates=context_updates,
            )

    @action(is_system_action=True)
    async def generate_value(
        self, instructions: str, events: List[dict], var_name: Optional[str] = None
    ):
        """Generate a value in the context of the conversation.

        :param instructions: The instructions to generate the value.
        :param events: The full stream of events so far.
        :param var_name: The name of the variable to generate. If not specified, it will use
          the `action_result_key` as the name of the variable.
        """
        last_event = events[-1]
        assert last_event["type"] == "start_action"

        if not var_name:
            var_name = last_event["action_result_key"]

        # We search for the most relevant flows.
        examples = ""
        if self.flows_index:
            results = self.flows_index.search(text=f"${var_name} = ", max_results=5)

            # We add these in reverse order so the most relevant is towards the end.
            for result in reversed(results):
                examples += f"{result.text}\n\n"

        prompt = self.llm_task_manager.render_task_prompt(
            task=Task.GENERATE_VALUE,
            events=events,
            context={
                "examples": examples,
                "instructions": instructions,
                "var_name": var_name,
            },
        )

        with llm_params(self.llm, temperature=self.config.lowest_temperature):
            result = await llm_call(self.llm, prompt)

        # Parse the output using the associated parser
        result = self.llm_task_manager.parse_task_output(
            Task.GENERATE_VALUE, output=result
        )

        # We only use the first line for now
        # TODO: support multi-line values?
        value = result.strip().split("\n")[0]

        log.info(f"Generated value for ${var_name}: {value}")

        return literal_eval(value)<|MERGE_RESOLUTION|>--- conflicted
+++ resolved
@@ -294,38 +294,6 @@
                 # We add these in reverse order so the most relevant is towards the end.
                 for result in reversed(results):
                     examples += f"user \"{result.text}\"\n  {result.meta['intent']}\n\n"
-<<<<<<< HEAD
-
-            # We have user messages, so we need to identify the canonical form.
-            canonical_form_prompt = PromptTemplate(
-                input_variables=[
-                    "history",
-                    "examples",
-                    "sample_conversation",
-                    "general_instruction",
-                    "sample_conversation_two_turns",
-                    "current_user_datetime",
-                ],
-                template=get_prompt(self.config, Task.GENERATE_USER_INTENT).content,
-            )
-
-            # Create and run the general chain.
-            chain = LLMChain(
-                prompt=canonical_form_prompt, llm=self.llm, verbose=self.verbose
-            )
-
-            # We make this call with temperature 0 to have it as deterministic as possible.
-            with llm_params(self.llm, temperature=0.0):
-                result = await chain.apredict(
-                    callbacks=logging_callbacks,
-                    history=history,
-                    examples=examples,
-                    sample_conversation=self.config.sample_conversation,
-                    general_instruction=self._get_general_instruction(),
-                    sample_conversation_two_turns=self._get_sample_conversation_two_turns(),
-                    current_user_datetime=self.date_time_string,
-                )
-=======
                     potential_user_intents.append(result.meta["intent"])
 
             prompt = self.llm_task_manager.render_task_prompt(
@@ -345,7 +313,6 @@
             result = self.llm_task_manager.parse_task_output(
                 Task.GENERATE_USER_INTENT, output=result
             )
->>>>>>> 3a1e8109
 
             user_intent = get_first_nonempty_line(result)
             if user_intent is None:
@@ -515,36 +482,6 @@
             # We compute the relevant chunks to be used as context
             relevant_chunks = get_retrieved_relevant_chunks(events)
 
-<<<<<<< HEAD
-            # Otherwise, we generate a message with the LLM
-            bot_message_prompt = PromptTemplate(
-                input_variables=[
-                    "history",
-                    "examples",
-                    "sample_conversation",
-                    "general_instruction",
-                    "sample_conversation_two_turns",
-                    "relevant_chunks",
-                    "current_user_datetime",
-                ],
-                template=get_prompt(self.config, Task.GENERATE_BOT_MESSAGE).content,
-            )
-
-            # Save the current bot message prompt in the context as a string.
-            # The last bot message prompt is needed for the hallucination rail.
-            prompt_inputs = {
-                "history": history,
-                "examples": examples,
-                "relevant_chunks": relevant_chunks,
-                "sample_conversation": self.config.sample_conversation,
-                "general_instruction": self._get_general_instruction(),
-                "sample_conversation_two_turns": self._get_sample_conversation_two_turns(),
-                "current_user_datetime": self.date_time_string,
-            }
-            bot_message_prompt_string = bot_message_prompt.format(**prompt_inputs)
-            # Context variable starting with "_" are considered private (not used in tests or logging)
-            context_updates["_last_bot_prompt"] = bot_message_prompt_string
-=======
             prompt = self.llm_task_manager.render_task_prompt(
                 task=Task.GENERATE_BOT_MESSAGE,
                 events=events,
@@ -552,7 +489,6 @@
             )
 
             result = await llm_call(self.llm, prompt)
->>>>>>> 3a1e8109
 
             # Parse the output using the associated parser
             result = self.llm_task_manager.parse_task_output(
