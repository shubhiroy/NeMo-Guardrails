--- conflicted
+++ resolved
@@ -732,15 +732,6 @@
 
                             return ActionResult(events=[bot_message_event])
 
-<<<<<<< HEAD
-            # We search for the most relevant similar bot utterance
-            examples = ""
-            # NOTE: disabling bot message index when there are no user messages
-            if self.user_messages and self.bot_message_index:
-                results = await self.bot_message_index.search(
-                    text=event["intent"], max_results=5
-                )
-=======
             # If we are in passthrough mode, we just use the input for prompting
             if self.config.passthrough:
                 # If we have a passthrough function, we use that.
@@ -749,7 +740,6 @@
                     raw_output = await self.passthrough_fn(
                         context=context, events=events
                     )
->>>>>>> 1b27838e
 
                     # If the passthrough action returns a single value, we consider that
                     # to be the text output
