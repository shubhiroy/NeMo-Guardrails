--- conflicted
+++ resolved
@@ -1,17 +1,8 @@
 flow bot inform answer unknown
     bot say "I don't know the answer to that."
 
-<<<<<<< HEAD
-define flow hallucination warning
-  """Warning rail for hallucination."""
-  bot ...
-  if $hallucination_warning == True
-    $is_hallucination = execute self_check_hallucination
-    $hallucination_warning = False
-=======
 flow hallucination warning
     """Warning rail for hallucination."""
->>>>>>> 5aca753c
 
     match UtteranceBotActionFinished()
 
@@ -23,20 +14,6 @@
         if $is_hallucination
             bot inform answer prone to hallucination
 
-<<<<<<< HEAD
-define subflow self check hallucination
-  """Output rail for checking hallucinations."""
-  if $check_hallucination == True
-    $is_hallucination = execute self_check_hallucination
-    $check_hallucination = False
-
-    if $is_hallucination
-      if $config.enable_rails_exceptions
-        create event CheckHallucinationRailException(message="Hallucination detected. The previous answer may not be accurate")
-      else
-        bot inform answer unknown
-      stop
-=======
 flow bot inform answer prone to hallucination
     bot say "The previous answer is prone to hallucination and may not be accurate. Please double check the answer using additional sources."
     or bot say "The above response may have been hallucinated, and should be independently verified."
@@ -51,5 +28,4 @@
 
         if $is_hallucination
             bot inform answer unknown
-            abort
->>>>>>> 5aca753c
+            abort