--- conflicted
+++ resolved
@@ -15,12 +15,8 @@
   "The previous answer is prone to hallucination and may not be accurate. Please double check the answer using additional sources."
   "The above response may have been hallucinated, and should be independently verified."
 
-<<<<<<< HEAD
-define subflow check hallucination
-=======
 
 define subflow self check hallucination
->>>>>>> 9783a627
   """Output rail for checking hallucinations."""
   if $check_hallucination == True
     $is_hallucination = execute self_check_hallucination
