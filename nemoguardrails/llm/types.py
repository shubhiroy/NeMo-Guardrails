--- conflicted
+++ resolved
@@ -45,11 +45,5 @@
         "patronus_lynx_check_output_hallucination"
     )
 
-<<<<<<< HEAD
-    SELF_CHECK_FACTS = "self_check_facts"
-    FACT_CHECKING = "fact_checking"
-    CHECK_HALLUCINATION = "check_hallucination"
-=======
     SELF_CHECK_FACTS = "fact_checking"
-    SELF_CHECK_HALLUCINATION = "self_check_hallucination"
->>>>>>> d25e3799
+    SELF_CHECK_HALLUCINATION = "self_check_hallucination"