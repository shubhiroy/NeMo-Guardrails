# SPDX-FileCopyrightText: Copyright (c) 2023 NVIDIA CORPORATION & AFFILIATES. All rights reserved.
# SPDX-License-Identifier: Apache-2.0
#
# Licensed under the Apache License, Version 2.0 (the "License");
# you may not use this file except in compliance with the License.
# You may obtain a copy of the License at
#
# http://www.apache.org/licenses/LICENSE-2.0
#
# Unless required by applicable law or agreed to in writing, software
# distributed under the License is distributed on an "AS IS" BASIS,
# WITHOUT WARRANTIES OR CONDITIONS OF ANY KIND, either express or implied.
# See the License for the specific language governing permissions and
# limitations under the License.

import dataclasses
import json
import uuid
from collections import namedtuple
from dataclasses import dataclass
from datetime import datetime, timezone
<<<<<<< HEAD
from enum import Enum
from typing import Any, Dict, NamedTuple, Optional, Tuple

import yaml
=======
from typing import Any, Callable, Dict, Optional, Tuple
>>>>>>> cb07be6e


def new_uid() -> str:
    """Helper to create a new UID."""

    return str(uuid.uuid4())


# Very basic event validation - will be replaced by validation based on pydantic models
Property = namedtuple("Property", ["name", "type"])
Validator = namedtuple("Validator", ["description", "function"])


def _has_property(e: Dict[str, Any], p: Property) -> bool:
    return p.name in e and type(e[p.name]) == p.type


_event_validators = [
    Validator("Events need to provide 'type'", lambda e: "type" in e),
    Validator(
        "Events need to provide 'uid'", lambda e: _has_property(e, Property("uid", str))
    ),
    Validator(
        "Events need to provide 'event_created_at' of type 'str'",
        lambda e: _has_property(e, Property("event_created_at", str)),
    ),
    Validator(
        "Events need to provide 'source_uid' of type 'str'",
        lambda e: _has_property(e, Property("source_uid", str)),
    ),
    Validator(
        "***Action events need to provide an 'action_uid' of type 'str'",
        lambda e: "Action" not in e["type"]
        or _has_property(e, Property("action_uid", str)),
    ),
    Validator(
        "***ActionFinished events require 'action_finished_at' field of type 'str'",
        lambda e: "ActionFinished" not in e["type"]
        or _has_property(e, Property("action_finished_at", str)),
    ),
    Validator(
        "***ActionFinished events require 'is_success' field of type 'bool'",
        lambda e: "ActionFinished" not in e["type"]
        or _has_property(e, Property("is_success", bool)),
    ),
    Validator(
        "Unsuccessful ***ActionFinished events need to provide 'failure_reason'.",
        lambda e: "ActionFinished" not in e["type"]
        or (e["is_success"] or "failure_reason" in e),
    ),
    Validator(
        "***StartUtteranceBotAction events need to provide 'script' of type 'str'",
        lambda e: e["type"] != "StartUtteranceBotAction"
        or _has_property(e, Property("script", str)),
    ),
    Validator(
        "***UtteranceBotActionScriptUpdated events need to provide 'interim_script' of type 'str'",
        lambda e: e["type"] != "UtteranceBotActionScriptUpdated "
        or _has_property(e, Property("interim_script", str)),
    ),
    Validator(
        "***UtteranceBotActionFinished events need to provide 'final_script' of type 'str'",
        lambda e: e["type"] != "UtteranceBotActionFinished"
        or _has_property(e, Property("final_script", str)),
    ),
    Validator(
        "***UtteranceUserActionTranscriptUpdated events need to provide 'interim_transcript' of type 'str'",
        lambda e: e["type"] != "UtteranceUserActionTranscriptUpdated"
        or _has_property(e, Property("interim_transcript", str)),
    ),
    Validator(
        "***UtteranceUserActionFinished events need to provide 'final_transcript' of type 'str'",
        lambda e: e["type"] != "UtteranceUserActionFinished"
        or _has_property(e, Property("final_transcript", str)),
    ),
]


_action_to_modality_info: Dict[str, Tuple[str, str]] = {
    "UtteranceBotAction": ("bot_speech", "replace"),
    "UtteranceUserAction": ("user_speech", "replace"),
}


def _add_modality_info(event_dict: Dict[str, Any]) -> None:
    """Add modality related information to the action event"""
    for action_name, modality_info in _action_to_modality_info.items():
        modality_name, modality_policy = modality_info
        if action_name in event_dict["type"]:
            event_dict["action_info_modality"] = modality_name
            event_dict["action_info_modality_policy"] = modality_policy


def _update_action_properties(event_dict: Dict[str, Any]) -> None:
    """Update action related even properties and ensure UMIM compliance (very basic)"""

    if "Started" in event_dict["type"]:
        event_dict["action_started_at"] = datetime.now(timezone.utc).isoformat()
    elif "Start" in event_dict["type"]:
        if "action_uid" not in event_dict:
            event_dict["action_uid"] = new_uid()
    elif "Finished" in event_dict["type"]:
        event_dict["action_finished_at"] = datetime.now(timezone.utc).isoformat()
        if event_dict["is_success"] and "failure_reason" in event_dict:
            del event_dict["failure_reason"]


def ensure_valid_event(event: Dict[str, Any]) -> None:
    """Performs basic event validation and throws an AssertionError if any of the validators fail."""
    for validator in _event_validators:
        assert validator.function(event), validator.description


def is_valid_event(event: Dict[str, Any]) -> bool:
    """Performs a basic event validation and returns True if the event conforms."""
    for validator in _event_validators:
        if not validator.function(event):
            return False
    return True


def new_event_dict(event_type: str, **payload) -> Dict[str, Any]:
    """Helper to create a generic event structure."""

    event: Dict[str, Any] = {
        "type": event_type,
        "uid": new_uid(),
        "event_created_at": datetime.now(timezone.utc).isoformat(),
        "source_uid": "NeMoGuardrails",
    }

    event = {**event, **payload}

    if "Action" in event_type:
        _add_modality_info(event)
        _update_action_properties(event)

<<<<<<< HEAD
    return event


class CustomDumper(yaml.SafeDumper):
    def ignore_aliases(self, data):
        return True

    def increase_indent(self, flow=False, indentless=False):
        return super(CustomDumper, self).increase_indent(flow, False)


class EnhancedJSONEncoder(json.JSONEncoder):
    """Custom json encoder to handler dataclass and enum types"""

    def default(self, o):
        if dataclasses.is_dataclass(o):
            return dataclasses.asdict(o)
        if isinstance(o, Enum):
            return o.value
        return super().default(o)
=======
    ensure_valid_event(event)
    return event
>>>>>>> cb07be6e
<|MERGE_RESOLUTION|>--- conflicted
+++ resolved
@@ -17,16 +17,11 @@
 import json
 import uuid
 from collections import namedtuple
-from dataclasses import dataclass
 from datetime import datetime, timezone
-<<<<<<< HEAD
 from enum import Enum
-from typing import Any, Dict, NamedTuple, Optional, Tuple
+from typing import Any, Dict, Tuple
 
 import yaml
-=======
-from typing import Any, Callable, Dict, Optional, Tuple
->>>>>>> cb07be6e
 
 
 def new_uid() -> str:
@@ -164,7 +159,7 @@
         _add_modality_info(event)
         _update_action_properties(event)
 
-<<<<<<< HEAD
+    ensure_valid_event(event)
     return event
 
 
@@ -184,8 +179,4 @@
             return dataclasses.asdict(o)
         if isinstance(o, Enum):
             return o.value
-        return super().default(o)
-=======
-    ensure_valid_event(event)
-    return event
->>>>>>> cb07be6e
+        return super().default(o)