--- conflicted
+++ resolved
@@ -31,16 +31,11 @@
 from nemoguardrails.actions.math import wolfram_alpha_request
 from nemoguardrails.actions.output_moderation import output_moderation
 from nemoguardrails.actions.retrieve_relevant_chunks import retrieve_relevant_chunks
-<<<<<<< HEAD
 from nemoguardrails.colang import parse_colang_file
 from nemoguardrails.colang.v1_0.runtime.runtime import Runtime, RuntimeV1_0
 from nemoguardrails.colang.v1_1.runtime.runtime import RuntimeV1_1
-=======
 from nemoguardrails.embeddings.index import EmbeddingsIndex
-from nemoguardrails.flows.runtime import Runtime
 from nemoguardrails.kb.kb import KnowledgeBase
-from nemoguardrails.language.parser import parse_colang_file
->>>>>>> cb07be6e
 from nemoguardrails.llm.providers import get_llm_provider, get_llm_provider_names
 from nemoguardrails.logging.stats import llm_stats
 from nemoguardrails.patch_asyncio import check_sync_call_from_async_loop
@@ -144,7 +139,6 @@
         # Next, we initialize the LLM engines (main engine and action engines if specified).
         self._init_llms()
 
-<<<<<<< HEAD
         # Initialize the default actions
         default_actions = {
             "wolfram alpha request": wolfram_alpha_request,
@@ -158,8 +152,6 @@
         for name, action in default_actions.items():
             self.runtime.register_action(action, name)
 
-=======
->>>>>>> cb07be6e
         # Next, we initialize the LLM Generate actions and register them.
         self.llm_generation_actions = LLMGenerationActions(
             config=config,
